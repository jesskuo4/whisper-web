--- conflicted
+++ resolved
@@ -1,13 +1,8 @@
 import { defineConfig } from 'vite';
 
 export default defineConfig({
-<<<<<<< HEAD
   plugins: [
     react()
   ],
   base: '/whisper-web/',
-})
-=======
-  base: '/whisper-web/', // 👈 repo name, must match your GitHub repo
 });
->>>>>>> 3dd7e4e5
